from queryset import QuerySet, QuerySetManager
from queryset import DoesNotExist, MultipleObjectsReturned
from queryset import DO_NOTHING

from mongoengine import signals

import weakref
import sys
import pymongo
import pymongo.objectid
import operator
from functools import partial


class NotRegistered(Exception):
    pass


class InvalidDocumentError(Exception):
    pass

class ValidationError(Exception):
    pass


_document_registry = {}


def get_document(name):
    doc = _document_registry.get(name, None)
    if not doc:
        # Possible old style names
        end = ".%s" % name
        possible_match = [k for k in _document_registry.keys() if k.endswith(end)]
        if len(possible_match) == 1:
            doc = _document_registry.get(possible_match.pop(), None)
    if not doc:
        raise NotRegistered("""
            `%s` has not been registered in the document registry.
            Importing the document class automatically registers it, has it
            been imported?
        """.strip() % name)
    return doc


class BaseField(object):
    """A base class for fields in a MongoDB document. Instances of this class
    may be added to subclasses of `Document` to define a document's schema.

    .. versionchanged:: 0.5 - added verbose and help text
    """

    # Fields may have _types inserted into indexes by default
    _index_with_types = True
    _geo_index = False

    # These track each time a Field instance is created. Used to retain order.
    # The auto_creation_counter is used for fields that MongoEngine implicitly
    # creates, creation_counter is used for all user-specified fields.
    creation_counter = 0
    auto_creation_counter = -1

    def __init__(self, db_field=None, name=None, required=False, default=None,
                 unique=False, unique_with=None, primary_key=False,
                 validation=None, choices=None, verbose_name=None, help_text=None):
        self.db_field = (db_field or name) if not primary_key else '_id'
        if name:
            import warnings
            msg = "Fields' 'name' attribute deprecated in favour of 'db_field'"
            warnings.warn(msg, DeprecationWarning)
        self.name = None
        self.required = required or primary_key
        self.default = default
        self.unique = bool(unique or unique_with)
        self.unique_with = unique_with
        self.primary_key = primary_key
        self.validation = validation
        self.choices = choices
        self.verbose_name = verbose_name
        self.help_text = help_text

        # Adjust the appropriate creation counter, and save our local copy.
        if self.db_field == '_id':
            self.creation_counter = BaseField.auto_creation_counter
            BaseField.auto_creation_counter -= 1
        else:
            self.creation_counter = BaseField.creation_counter
            BaseField.creation_counter += 1

    def __get__(self, instance, owner):
        """Descriptor for retrieving a value from a field in a document. Do
        any necessary conversion between Python and MongoDB types.
        """
        if instance is None:
            # Document class being used rather than a document object
            return self

        # Get value from document instance if available, if not use default
        value = instance._data.get(self.name)
        if value is None:
            value = self.default
            # Allow callable default values
            if callable(value):
                value = value()

        # Convert lists / values so we can watch for any changes on them
        if isinstance(value, (list, tuple)) and not isinstance(value, BaseList):
            value = BaseList(value, instance=instance, name=self.name)
        elif isinstance(value, dict) and not isinstance(value, BaseDict):
            value = BaseDict(value, instance=instance, name=self.name)
        return value

    def __set__(self, instance, value):
        """Descriptor for assigning a value to a field in a document.
        """
        instance._data[self.name] = value
        instance._mark_as_changed(self.name)

    def to_python(self, value):
        """Convert a MongoDB-compatible type to a Python type.
        """
        return value

    def to_mongo(self, value):
        """Convert a Python type to a MongoDB-compatible type.
        """
        return self.to_python(value)

    def prepare_query_value(self, op, value):
        """Prepare a value that is being used in a query for PyMongo.
        """
        return value

    def validate(self, value):
        """Perform validation on a value.
        """
        pass

    def _validate(self, value):
        # check choices
        if self.choices is not None:
            option_keys = [option_key for option_key, option_value in self.choices]
            if value not in option_keys:
                raise ValidationError('Value must be one of %s ("%s")' %
                                      (unicode(option_keys), self.name))

        # check validation argument
        if self.validation is not None:
            if callable(self.validation):
                if not self.validation(value):
                    raise ValidationError('Value does not match custom '
                                          'validation method ("%s")' % self.name)
            else:
                raise ValueError('validation argument for "%s" must be a '
                                 'callable.' % self.name)

        self.validate(value)


class ComplexBaseField(BaseField):
    """Handles complex fields, such as lists / dictionaries.

    Allows for nesting of embedded documents inside complex types.
    Handles the lazy dereferencing of a queryset by lazily dereferencing all
    items in a list / dict rather than one at a time.

    .. versionadded:: 0.5
    """

    field = None

    def __get__(self, instance, owner):
        """Descriptor to automatically dereference references.
        """
        if instance is None:
            # Document class being used rather than a document object
            return self

        from dereference import dereference
        instance._data[self.name] = dereference(
            instance._data.get(self.name), max_depth=1, instance=instance, name=self.name, get=True
        )
        return super(ComplexBaseField, self).__get__(instance, owner)

    def to_python(self, value):
        """Convert a MongoDB-compatible type to a Python type.
        """
        from mongoengine import Document

        if isinstance(value, basestring):
            return value

        if hasattr(value, 'to_python'):
            return value.to_python()

        is_list = False
        if not hasattr(value, 'items'):
            try:
                is_list = True
                value = dict([(k,v) for k,v in enumerate(value)])
            except TypeError:  # Not iterable return the value
                return value

        if self.field:
            value_dict = dict([(key, self.field.to_python(item)) for key, item in value.items()])
        else:
            value_dict = {}
            for k,v in value.items():
                if isinstance(v, Document):
                    # We need the id from the saved object to create the DBRef
                    if v.pk is None:
                        raise ValidationError('You can only reference '
                                      'documents once they have been saved '
                                      'to the database ("%s")' % self.name)
                    collection = v._get_collection_name()
                    value_dict[k] = pymongo.dbref.DBRef(collection, v.pk)
                elif hasattr(v, 'to_python'):
                    value_dict[k] = v.to_python()
                else:
                    value_dict[k] = self.to_python(v)

        if is_list:  # Convert back to a list
            return [v for k,v in sorted(value_dict.items(), key=operator.itemgetter(0))]
        return value_dict

    def to_mongo(self, value):
        """Convert a Python type to a MongoDB-compatible type.
        """
        from mongoengine import Document

        if isinstance(value, basestring):
            return value

        if hasattr(value, 'to_mongo'):
            return value.to_mongo()

        is_list = False
        if not hasattr(value, 'items'):
            try:
                is_list = True
                value = dict([(k,v) for k,v in enumerate(value)])
            except TypeError:  # Not iterable return the value
                return value

        if self.field:
            value_dict = dict([(key, self.field.to_mongo(item)) for key, item in value.items()])
        else:
            value_dict = {}
            for k,v in value.items():
                if isinstance(v, Document):
                    # We need the id from the saved object to create the DBRef
                    if v.pk is None:
                        raise ValidationError('You can only reference '
                                      'documents once they have been saved '
                                      'to the database ("%s")' % self.name)

                    # If its a document that is not inheritable it won't have
                    # _types / _cls data so make it a generic reference allows
                    # us to dereference
                    meta = getattr(v, 'meta', getattr(v, '_meta', {}))
                    if meta and not meta['allow_inheritance'] and not self.field:
                        from fields import GenericReferenceField
                        value_dict[k] = GenericReferenceField().to_mongo(v)
                    else:
                        collection = v._get_collection_name()
                        value_dict[k] = pymongo.dbref.DBRef(collection, v.pk)
                elif hasattr(v, 'to_mongo'):
                    value_dict[k] = v.to_mongo()
                else:
                    value_dict[k] = self.to_mongo(v)

        if is_list:  # Convert back to a list
            return [v for k,v in sorted(value_dict.items(), key=operator.itemgetter(0))]
        return value_dict

    def validate(self, value):
        """If field provided ensure the value is valid.
        """
        if self.field:
            try:
                if hasattr(value, 'iteritems'):
                    [self.field.validate(v) for k,v in value.iteritems()]
                else:
                    [self.field.validate(v) for v in value]
            except Exception, err:
                raise ValidationError('Invalid %s item (%s) ("%s")' % (
                        self.field.__class__.__name__, str(v), self.name))

        # Don't allow empty values if required
        if self.required and not value:
            raise ValidationError('Field "%s" is required and cannot be empty' %
                                  self.name)

    def prepare_query_value(self, op, value):
        return self.to_mongo(value)

    def lookup_member(self, member_name):
        if self.field:
            return self.field.lookup_member(member_name)
        return None

    def _set_owner_document(self, owner_document):
        if self.field:
            self.field.owner_document = owner_document
        self._owner_document = owner_document

    def _get_owner_document(self, owner_document):
        self._owner_document = owner_document

    owner_document = property(_get_owner_document, _set_owner_document)


class BaseDynamicField(BaseField):
    """Used by :class:`~mongoengine.DynamicDocument` to handle dynamic data"""

    def to_mongo(self, value):
        """Convert a Python type to a MongoDBcompatible type.
        """

        if isinstance(value, basestring):
            return value

        if hasattr(value, 'to_mongo'):
            return value.to_mongo()

        if not isinstance(value, (dict, list, tuple)):
            return value

        is_list = False
        if not hasattr(value, 'items'):
            is_list = True
            value = dict([(k, v) for k, v in enumerate(value)])

        data = {}
        for k, v in value.items():
            data[k] = self.to_mongo(v)

        if is_list:  # Convert back to a list
            value = [v for k, v in sorted(data.items(), key=operator.itemgetter(0))]
        else:
            value = data
        return value

    def lookup_member(self, member_name):
        return member_name

class ObjectIdField(BaseField):
    """An field wrapper around MongoDB's ObjectIds.
    """

    def to_python(self, value):
        return value

    def to_mongo(self, value):
        if not isinstance(value, pymongo.objectid.ObjectId):
            try:
                return pymongo.objectid.ObjectId(unicode(value))
            except Exception, e:
                #e.message attribute has been deprecated since Python 2.6
                raise ValidationError(unicode(e))
        return value

    def prepare_query_value(self, op, value):
        return self.to_mongo(value)

    def validate(self, value):
        try:
            pymongo.objectid.ObjectId(unicode(value))
        except:
            raise ValidationError('Invalid Object ID ("%s")' % self.name)


class DocumentMetaclass(type):
    """Metaclass for all documents.
    """

    def __new__(cls, name, bases, attrs):
        metaclass = attrs.get('__metaclass__')
        super_new = super(DocumentMetaclass, cls).__new__
        if metaclass and issubclass(metaclass, DocumentMetaclass):
            return super_new(cls, name, bases, attrs)

        doc_fields = {}
        class_name = [name]
        superclasses = {}
        simple_class = True

        for base in bases:
            # Include all fields present in superclasses
            if hasattr(base, '_fields'):
                doc_fields.update(base._fields)
                # Get superclasses from superclass
                superclasses[base._class_name] = base
                superclasses.update(base._superclasses)
            else:  # Add any mixin fields
                attrs.update(dict([(k,v) for k,v in base.__dict__.items()
                                    if issubclass(v.__class__, BaseField)]))

            if hasattr(base, '_meta') and not base._meta.get('abstract'):
                # Ensure that the Document class may be subclassed -
                # inheritance may be disabled to remove dependency on
                # additional fields _cls and _types
                class_name.append(base._class_name)
                if base._meta.get('allow_inheritance', True) == False:
                    raise ValueError('Document %s may not be subclassed' %
                                     base.__name__)
                else:
                    simple_class = False

        doc_class_name = '.'.join(reversed(class_name))
        meta = attrs.get('_meta', attrs.get('meta', {}))

        if 'allow_inheritance' not in meta:
            meta['allow_inheritance'] = True

        # Only simple classes - direct subclasses of Document - may set
        # allow_inheritance to False
        if not simple_class and not meta['allow_inheritance'] and not meta['abstract']:
            raise ValueError('Only direct subclasses of Document may set '
                             '"allow_inheritance" to False')
        attrs['_meta'] = meta
        attrs['_class_name'] = doc_class_name
        attrs['_superclasses'] = superclasses

        # Add the document's fields to the _fields attribute
        for attr_name, attr_value in attrs.items():
            if hasattr(attr_value, "__class__") and \
               issubclass(attr_value.__class__, BaseField):
                attr_value.name = attr_name
                if not attr_value.db_field:
                    attr_value.db_field = attr_name
                doc_fields[attr_name] = attr_value
        attrs['_fields'] = doc_fields
        attrs['_db_field_map'] = dict([(k, v.db_field) for k, v in doc_fields.items() if k!=v.db_field])
        attrs['_reverse_db_field_map'] = dict([(v, k) for k, v in attrs['_db_field_map'].items()])

        from mongoengine import Document, EmbeddedDocument

        new_class = super_new(cls, name, bases, attrs)
        for field in new_class._fields.values():
            field.owner_document = new_class
            delete_rule = getattr(field, 'reverse_delete_rule', DO_NOTHING)
            if delete_rule != DO_NOTHING:
                field.document_type.register_delete_rule(new_class, field.name,
                        delete_rule)

            if field.name and hasattr(Document, field.name) and EmbeddedDocument not in new_class.mro():
                raise InvalidDocumentError("%s is a document method and not a valid field name" % field.name)

        module = attrs.get('__module__')

        base_excs = tuple(base.DoesNotExist for base in bases
                          if hasattr(base, 'DoesNotExist')) or (DoesNotExist,)
        exc = subclass_exception('DoesNotExist', base_excs, module)
        new_class.add_to_class('DoesNotExist', exc)

        base_excs = tuple(base.MultipleObjectsReturned for base in bases
                          if hasattr(base, 'MultipleObjectsReturned'))
        base_excs = base_excs or (MultipleObjectsReturned,)
        exc = subclass_exception('MultipleObjectsReturned', base_excs, module)
        new_class.add_to_class('MultipleObjectsReturned', exc)

        global _document_registry
        _document_registry[doc_class_name] = new_class

        return new_class

    def add_to_class(self, name, value):
        setattr(self, name, value)


class TopLevelDocumentMetaclass(DocumentMetaclass):
    """Metaclass for top-level documents (i.e. documents that have their own
    collection in the database.
    """

    def __new__(cls, name, bases, attrs):
        super_new = super(TopLevelDocumentMetaclass, cls).__new__
        # Classes defined in this package are abstract and should not have
        # their own metadata with DB collection, etc.
        # __metaclass__ is only set on the class with the __metaclass__
        # attribute (i.e. it is not set on subclasses). This differentiates
        # 'real' documents from the 'Document' class
        #
        # Also assume a class is abstract if it has abstract set to True in
        # its meta dictionary. This allows custom Document superclasses.
        if (attrs.get('__metaclass__') == TopLevelDocumentMetaclass or
            ('meta' in attrs and attrs['meta'].get('abstract', False))):
            # Make sure no base class was non-abstract
            non_abstract_bases = [b for b in bases
                if hasattr(b,'_meta') and not b._meta.get('abstract', False)]
            if non_abstract_bases:
                raise ValueError("Abstract document cannot have non-abstract base")
            return super_new(cls, name, bases, attrs)

        collection = ''.join('_%s' % c if c.isupper() else c for c in name).strip('_').lower()

        id_field = None
        base_indexes = []
        base_meta = {}

        # Subclassed documents inherit collection from superclass
        for base in bases:
            if hasattr(base, '_meta'):
                if 'collection' in attrs.get('meta', {}) and not base._meta.get('abstract', False):
                    import warnings
                    msg = "Trying to set a collection on a subclass (%s)" % name
                    warnings.warn(msg, SyntaxWarning)
                    del(attrs['meta']['collection'])
                if base._get_collection_name():
                    collection = base._get_collection_name()
                # Propagate index options.
                for key in ('index_background', 'index_drop_dups', 'index_opts'):
                    if key in base._meta:
                        base_meta[key] = base._meta[key]

                id_field = id_field or base._meta.get('id_field')
                base_indexes += base._meta.get('indexes', [])
                # Propagate 'allow_inheritance'
                if 'allow_inheritance' in base._meta:
                    base_meta['allow_inheritance'] = base._meta['allow_inheritance']
                if 'queryset_class' in base._meta:
                    base_meta['queryset_class'] = base._meta['queryset_class']
            try:
                base_meta['objects'] = base.__getattribute__(base, 'objects')
            except AttributeError:
                pass

        meta = {
            'abstract': False,
            'collection': collection,
            'max_documents': None,
            'max_size': None,
            'ordering': [],  # default ordering applied at runtime
            'indexes': [],  # indexes to be ensured at runtime
            'id_field': id_field,
            'index_background': False,
            'index_drop_dups': False,
            'index_opts': {},
            'queryset_class': QuerySet,
            'delete_rules': {},
            'allow_inheritance': True
        }
        meta.update(base_meta)

        # Apply document-defined meta options
        meta.update(attrs.get('meta', {}))
        attrs['_meta'] = meta

        # Set up collection manager, needs the class to have fields so use
        # DocumentMetaclass before instantiating CollectionManager object
        new_class = super_new(cls, name, bases, attrs)

        collection = attrs['_meta'].get('collection', None)
        if callable(collection):
            new_class._meta['collection'] = collection(new_class)

        # Provide a default queryset unless one has been manually provided
        manager = attrs.get('objects', meta.get('objects', QuerySetManager()))
        if hasattr(manager, 'queryset_class'):
            meta['queryset_class'] = manager.queryset_class
        new_class.objects = manager

        user_indexes = [QuerySet._build_index_spec(new_class, spec)
                        for spec in meta['indexes']] + base_indexes
        new_class._meta['indexes'] = user_indexes

        unique_indexes = cls._unique_with_indexes(new_class)
        new_class._meta['unique_indexes'] = unique_indexes

        for field_name, field in new_class._fields.items():
            # Check for custom primary key
            if field.primary_key:
                current_pk = new_class._meta['id_field']
                if current_pk and current_pk != field_name:
                    raise ValueError('Cannot override primary key field')

                if not current_pk:
                    new_class._meta['id_field'] = field_name
                    # Make 'Document.id' an alias to the real primary key field
                    new_class.id = field

        if not new_class._meta['id_field']:
            new_class._meta['id_field'] = 'id'
            new_class._fields['id'] = ObjectIdField(db_field='_id')
            new_class.id = new_class._fields['id']

        return new_class

    @classmethod
    def _unique_with_indexes(cls, new_class, namespace=""):
        unique_indexes = []
        for field_name, field in new_class._fields.items():
            # Generate a list of indexes needed by uniqueness constraints
            if field.unique:
                field.required = True
                unique_fields = [field.db_field]

                # Add any unique_with fields to the back of the index spec
                if field.unique_with:
                    if isinstance(field.unique_with, basestring):
                        field.unique_with = [field.unique_with]

                    # Convert unique_with field names to real field names
                    unique_with = []
                    for other_name in field.unique_with:
                        parts = other_name.split('.')
                        # Lookup real name
                        parts = QuerySet._lookup_field(new_class, parts)
                        name_parts = [part.db_field for part in parts]
                        unique_with.append('.'.join(name_parts))
                        # Unique field should be required
                        parts[-1].required = True
                    unique_fields += unique_with

                # Add the new index to the list
                index = [("%s%s" % (namespace, f), pymongo.ASCENDING) for f in unique_fields]
                unique_indexes.append(index)

            # Grab any embedded document field unique indexes
            if field.__class__.__name__ == "EmbeddedDocumentField":
                field_namespace = "%s." % field_name
                unique_indexes += cls._unique_with_indexes(field.document_type,
                                    field_namespace)

        return unique_indexes


class BaseDocument(object):

    _dynamic = False

    def __init__(self, **values):
        signals.pre_init.send(self.__class__, document=self, values=values)

        self._data = {}
        self._initialised = False

        # Assign default values to instance
        for attr_name, field in self._fields.items():
            value = getattr(self, attr_name, None)
            setattr(self, attr_name, value)

        # Set passed values after initialisation
        if self._dynamic:
            self._dynamic_fields = {}
            dynamic_data = {}
            for key, value in values.items():
                if key in self._fields or key == '_id':
                    setattr(self, key, value)
                elif self._dynamic:
                    dynamic_data[key] = value
        else:
            for key, value in values.items():
                setattr(self, key, value)

        # Set any get_fieldname_display methods
        self.__set_field_display()
        # Flag initialised
        self._initialised = True

        if self._dynamic:
            for key, value in dynamic_data.items():
                setattr(self, key, value)
        signals.post_init.send(self.__class__, document=self)

    def __setattr__(self, name, value):
        # Handle dynamic data only if an intialised dynamic document
        if self._dynamic and getattr(self, '_initialised', False):

            field = None
            if not hasattr(self, name) and not name.startswith('_'):
                field = BaseDynamicField(db_field=name)
                field.name = name
                self._dynamic_fields[name] = field

            if not name.startswith('_'):
                value = self.__expand_dynamic_values(name, value)

            # Handle marking data as changed
            if name in self._dynamic_fields:
                self._data[name] = value
                if hasattr(self, '_changed_fields'):
                    self._mark_as_changed(name)

        super(BaseDocument, self).__setattr__(name, value)

    def __expand_dynamic_values(self, name, value):
        """expand any dynamic values to their correct types / values"""
        if not isinstance(value, (dict, list, tuple)):
            return value

        is_list = False
        if not hasattr(value, 'items'):
            is_list = True
            value = dict([(k, v) for k, v in enumerate(value)])

        if not is_list and '_cls' in value:
            cls = get_document(value['_cls'])
            value = cls(**value)
            value._dynamic = True
            value._changed_fields = []
            return value

        data = {}
        for k, v in value.items():
            key = name if is_list else k
            data[k] = self.__expand_dynamic_values(key, v)

        if is_list:  # Convert back to a list
            value = [v for k, v in sorted(data.items(), key=operator.itemgetter(0))]
        else:
            value = data

        # Convert lists / values so we can watch for any changes on them
        if isinstance(value, (list, tuple)) and not isinstance(value, BaseList):
            value = BaseList(value, instance=self, name=name)
        elif isinstance(value, dict) and not isinstance(value, BaseDict):
            value = BaseDict(value, instance=self, name=name)

        return value

    def validate(self):
        """Ensure that all fields' values are valid and that required fields
        are present.
        """
        # Get a list of tuples of field names and their current values
        fields = [(field, getattr(self, name))
                  for name, field in self._fields.items()]

        # Ensure that each field is matched to a valid value
        for field, value in fields:
            if value is not None:
                try:
                    field._validate(value)
                except (ValueError, AttributeError, AssertionError), e:
                    raise ValidationError('Invalid value for field named "%s" of type "%s": %s'
                                          % (field.name, field.__class__.__name__, value))
            elif field.required:
                raise ValidationError('Field "%s" is required' % field.name)

    @apply
    def pk():
        """Primary key alias
        """
        def fget(self):
            return getattr(self, self._meta['id_field'])
        def fset(self, value):
            return setattr(self, self._meta['id_field'], value)
        return property(fget, fset)

    def to_mongo(self):
        """Return data dictionary ready for use with MongoDB.
        """
        data = {}
        for field_name, field in self._fields.items():
            value = getattr(self, field_name, None)
            if value is not None:
                data[field.db_field] = field.to_mongo(value)
        # Only add _cls and _types if allow_inheritance is not False
        if not (hasattr(self, '_meta') and
                self._meta.get('allow_inheritance', True) == False):
            data['_cls'] = self._class_name
            data['_types'] = self._superclasses.keys() + [self._class_name]
        if '_id' in data and data['_id'] is None:
            del data['_id']

        if not self._dynamic:
            return data

        for name, field in self._dynamic_fields.items():
            data[name] = field.to_mongo(self._data.get(name, None))
        return data

    @classmethod
    def _get_collection_name(cls):
        """Returns the collection name for this class.
        """
        return cls._meta.get('collection', None)

    @classmethod
    def _get_subclasses(cls):
        """Return a dictionary of all subclasses (found recursively).
        """
        try:
            subclasses = cls.__subclasses__()
        except:
            subclasses = cls.__subclasses__(cls)

        all_subclasses = {}
        for subclass in subclasses:
            all_subclasses[subclass._class_name] = subclass
            all_subclasses.update(subclass._get_subclasses())
        return all_subclasses

    @classmethod
    def _from_son(cls, son):
        """Create an instance of a Document (subclass) from a PyMongo SON.
        """
        # get the class name from the document, falling back to the given
        # class if unavailable
        class_name = son.get(u'_cls', cls._class_name)
        data = dict((str(key), value) for key, value in son.items())

        if '_types' in data:
            del data['_types']

        if '_cls' in data:
            del data['_cls']

        # Return correct subclass for document type
        if class_name != cls._class_name:
            subclasses = cls._get_subclasses()
            if class_name not in subclasses:
                # Type of document is probably more generic than the class
                # that has been queried to return this SON
                raise NotRegistered("""
                        `%s` has not been registered in the document registry.
                        Importing the document class automatically registers it,
                        has it been imported?
                    """.strip() % class_name)
            cls = subclasses[class_name]

        present_fields = data.keys()
        for field_name, field in cls._fields.items():
            if field.db_field in data:
                value = data[field.db_field]
                data[field_name] = (value if value is None
                                    else field.to_python(value))

        obj = cls(**data)
        obj._changed_fields = []
        return obj

    def _mark_as_changed(self, key):
        """Marks a key as explicitly changed by the user
        """
        if not key:
            return
        key = self._db_field_map.get(key, key)
        if hasattr(self, '_changed_fields') and key not in self._changed_fields:
            self._changed_fields.append(key)

    def _get_changed_fields(self, key='', inspected=None):
        """Returns a list of all fields that have explicitly been changed.
        """
        from mongoengine import EmbeddedDocument, DynamicEmbeddedDocument
        _changed_fields = []
        _changed_fields += getattr(self, '_changed_fields', [])

<<<<<<< HEAD
        inspected = inspected or []
        if hasattr(self, 'id'):
            if self.id in inspected:
                return _changed_fields
            inspected.append(self.id)

        field_list = self._fields.copy()
        if self._dynamic:
            field_list.update(self._dynamic_fields)
=======
        inspected = inspected or set()
        if hasattr(self, 'id'):
            if self.id in inspected:
                return _changed_fields
            inspected.add(self.id)

        field_list = self._fields.copy()
>>>>>>> 4d5f602e

        for field_name in field_list:
            db_field_name = self._db_field_map.get(field_name, field_name)
            key = '%s.' % db_field_name
            field = getattr(self, field_name, None)
            if hasattr(field, 'id'):
                if field.id in inspected:
                    continue
<<<<<<< HEAD
                inspected.append(field.id)

            if isinstance(field, (EmbeddedDocument, DynamicEmbeddedDocument)) and db_field_name not in _changed_fields:  # Grab all embedded fields that have been changed
=======
                inspected.add(field.id)

            if isinstance(field, (EmbeddedDocument,)) and db_field_name not in _changed_fields:  # Grab all embedded fields that have been changed
>>>>>>> 4d5f602e
                _changed_fields += ["%s%s" % (key, k) for k in field._get_changed_fields(key, inspected) if k]
            elif isinstance(field, (list, tuple, dict)) and db_field_name not in _changed_fields:  # Loop list / dict fields as they contain documents
                # Determine the iterator to use
                if not hasattr(field, 'items'):
                    iterator = enumerate(field)
                else:
                    iterator = field.iteritems()
                for index, value in iterator:
                    if not hasattr(value, '_get_changed_fields'):
                        continue
                    list_key = "%s%s." % (key, index)
                    _changed_fields += ["%s%s" % (list_key, k) for k in value._get_changed_fields(list_key, inspected) if k]
        return _changed_fields

    def _delta(self):
        """Returns the delta (set, unset) of the changes for a document.
        Gets any values that have been explicitly changed.
        """
        # Handles cases where not loaded from_son but has _id
        doc = self.to_mongo()
        set_fields = self._get_changed_fields()
        set_data = {}
        unset_data = {}
        if hasattr(self, '_changed_fields'):
            set_data = {}
            # Fetch each set item from its path
            for path in set_fields:
                parts = path.split('.')
                d = doc
                for p in parts:
                    if hasattr(d, '__getattr__'):
                        d = getattr(p, d)
                    elif p.isdigit():
                        d = d[int(p)]
                    else:
                        d = d.get(p)
                set_data[path] = d
        else:
            set_data = doc
            if '_id' in set_data:
                del(set_data['_id'])

        # Determine if any changed items were actually unset.
        for path, value in set_data.items():
            if value:
                continue

            # If we've set a value that ain't the default value dont unset it.
            default = None
            if self._dynamic and parts[0] in self._dynamic_fields:
                del(set_data[path])
                unset_data[path] = 1
                continue
            elif path in self._fields:
                default = self._fields[path].default
            else:  # Perform a full lookup for lists / embedded lookups
                d = self
                parts = path.split('.')
                db_field_name = parts.pop()
                for p in parts:
                    if p.isdigit():
                        d = d[int(p)]
                    elif hasattr(d, '__getattribute__') and not isinstance(d, dict):
                        real_path = d._reverse_db_field_map.get(p, p)
                        d = getattr(d, real_path)
                    else:
                        d = d.get(p)

                if hasattr(d, '_fields'):
                    field_name = d._reverse_db_field_map.get(db_field_name,
                                                             db_field_name)

                    if field_name in d._fields:
                        default = d._fields.get(field_name).default
                    else:
                        default = None

            if default is not None:
                if callable(default):
                    default = default()
            if default != value:
                continue

            del(set_data[path])
            unset_data[path] = 1
        return set_data, unset_data

    @classmethod
    def _geo_indices(cls, inspected=None):
        inspected = inspected or []
        geo_indices = []
        inspected.append(cls)
        for field in cls._fields.values():
            if hasattr(field, 'document_type'):
                field_cls = field.document_type
                if field_cls in inspected:
                    continue
                if hasattr(field_cls, '_geo_indices'):
                    geo_indices += field_cls._geo_indices(inspected)
            elif field._geo_index:
                geo_indices.append(field)
        return geo_indices

    def __getstate__(self):
        self_dict = self.__dict__
        removals = ["get_%s_display" % k for k,v in self._fields.items() if v.choices]
        for k in removals:
            if hasattr(self, k):
                delattr(self, k)
        return self.__dict__

    def __setstate__(self, __dict__):
        self.__dict__ = __dict__
        self.__set_field_display()

    def __set_field_display(self):
        for attr_name, field in self._fields.items():
            if field.choices:  # dynamically adds a way to get the display value for a field with choices
                setattr(self, 'get_%s_display' % attr_name, partial(self.__get_field_display, field=field))

    def __get_field_display(self, field):
        """Returns the display value for a choice field"""
        value = getattr(self, field.name)
        return dict(field.choices).get(value, value)

    def __iter__(self):
        return iter(self._fields)

    def __getitem__(self, name):
        """Dictionary-style field access, return a field's value if present.
        """
        try:
            if name in self._fields:
                return getattr(self, name)
        except AttributeError:
            pass
        raise KeyError(name)

    def __setitem__(self, name, value):
        """Dictionary-style field access, set a field's value.
        """
        # Ensure that the field exists before settings its value
        if name not in self._fields:
            raise KeyError(name)
        return setattr(self, name, value)

    def __contains__(self, name):
        try:
            val = getattr(self, name)
            return val is not None
        except AttributeError:
            return False

    def __len__(self):
        return len(self._data)

    def __repr__(self):
        try:
            u = unicode(self)
        except (UnicodeEncodeError, UnicodeDecodeError):
            u = '[Bad Unicode data]'
        return u'<%s: %s>' % (self.__class__.__name__, u)

    def __str__(self):
        if hasattr(self, '__unicode__'):
            return unicode(self).encode('utf-8')
        return '%s object' % self.__class__.__name__

    def __eq__(self, other):
        if isinstance(other, self.__class__) and hasattr(other, 'id'):
            if self.id == other.id:
                return True
        return False

    def __ne__(self, other):
        return not self.__eq__(other)

    def __hash__(self):
        if self.pk is None:
            # For new object
            return super(BaseDocument,self).__hash__()
        else:
            return hash(self.pk)


class BaseList(list):
    """A special list so we can watch any changes
    """

    def __init__(self, list_items, instance, name):
        self.instance = instance
        self.name = name
        super(BaseList, self).__init__(list_items)

    def __setitem__(self, *args, **kwargs):
        self._mark_as_changed()
        super(BaseList, self).__setitem__(*args, **kwargs)

    def __delitem__(self, *args, **kwargs):
        self._mark_as_changed()
        super(BaseList, self).__delitem__(*args, **kwargs)

    def append(self, *args, **kwargs):
        self._mark_as_changed()
        return super(BaseList, self).append(*args, **kwargs)

    def extend(self, *args, **kwargs):
        self._mark_as_changed()
        return super(BaseList, self).extend(*args, **kwargs)

    def insert(self, *args, **kwargs):
        self._mark_as_changed()
        return super(BaseList, self).insert(*args, **kwargs)

    def pop(self, *args, **kwargs):
        self._mark_as_changed()
        return super(BaseList, self).pop(*args, **kwargs)

    def remove(self, *args, **kwargs):
        self._mark_as_changed()
        return super(BaseList, self).remove(*args, **kwargs)

    def reverse(self, *args, **kwargs):
        self._mark_as_changed()
        return super(BaseList, self).reverse(*args, **kwargs)

    def sort(self, *args, **kwargs):
        self._mark_as_changed()
        return super(BaseList, self).sort(*args, **kwargs)

    def _mark_as_changed(self):
        """Marks a list as changed if has an instance and a name"""
        if hasattr(self, 'instance') and hasattr(self, 'name'):
            self.instance._mark_as_changed(self.name)


class BaseDict(dict):
    """A special dict so we can watch any changes
    """

    def __init__(self, dict_items, instance, name):
        self.instance = instance
        self.name = name
        super(BaseDict, self).__init__(dict_items)

    def __setitem__(self, *args, **kwargs):
        self._mark_as_changed()
        super(BaseDict, self).__setitem__(*args, **kwargs)

    def __setattr__(self, *args, **kwargs):
        self._mark_as_changed()
        super(BaseDict, self).__setattr__(*args, **kwargs)

    def __delete__(self, *args, **kwargs):
        self._mark_as_changed()
        super(BaseDict, self).__delete__(*args, **kwargs)

    def __delitem__(self, *args, **kwargs):
        self._mark_as_changed()
        super(BaseDict, self).__delitem__(*args, **kwargs)

    def __delattr__(self, *args, **kwargs):
        self._mark_as_changed()
        super(BaseDict, self).__delattr__(*args, **kwargs)

    def clear(self, *args, **kwargs):
        self._mark_as_changed()
        super(BaseDict, self).clear(*args, **kwargs)

    def pop(self, *args, **kwargs):
        self._mark_as_changed()
        super(BaseDict, self).clear(*args, **kwargs)

    def popitem(self, *args, **kwargs):
        self._mark_as_changed()
        super(BaseDict, self).clear(*args, **kwargs)

    def _mark_as_changed(self):
        """Marks a dict as changed if has an instance and a name"""
        if hasattr(self, 'instance') and hasattr(self, 'name'):
            self.instance._mark_as_changed(self.name)

if sys.version_info < (2, 5):
    # Prior to Python 2.5, Exception was an old-style class
    import types
    def subclass_exception(name, parents, unused):
        import types
        return types.ClassType(name, parents, {})
else:
    def subclass_exception(name, parents, module):
        return type(name, parents, {'__module__': module})<|MERGE_RESOLUTION|>--- conflicted
+++ resolved
@@ -848,17 +848,6 @@
         _changed_fields = []
         _changed_fields += getattr(self, '_changed_fields', [])
 
-<<<<<<< HEAD
-        inspected = inspected or []
-        if hasattr(self, 'id'):
-            if self.id in inspected:
-                return _changed_fields
-            inspected.append(self.id)
-
-        field_list = self._fields.copy()
-        if self._dynamic:
-            field_list.update(self._dynamic_fields)
-=======
         inspected = inspected or set()
         if hasattr(self, 'id'):
             if self.id in inspected:
@@ -866,7 +855,8 @@
             inspected.add(self.id)
 
         field_list = self._fields.copy()
->>>>>>> 4d5f602e
+        if self._dynamic:
+            field_list.update(self._dynamic_fields)
 
         for field_name in field_list:
             db_field_name = self._db_field_map.get(field_name, field_name)
@@ -875,15 +865,9 @@
             if hasattr(field, 'id'):
                 if field.id in inspected:
                     continue
-<<<<<<< HEAD
-                inspected.append(field.id)
+                inspected.add(field.id)
 
             if isinstance(field, (EmbeddedDocument, DynamicEmbeddedDocument)) and db_field_name not in _changed_fields:  # Grab all embedded fields that have been changed
-=======
-                inspected.add(field.id)
-
-            if isinstance(field, (EmbeddedDocument,)) and db_field_name not in _changed_fields:  # Grab all embedded fields that have been changed
->>>>>>> 4d5f602e
                 _changed_fields += ["%s%s" % (key, k) for k in field._get_changed_fields(key, inspected) if k]
             elif isinstance(field, (list, tuple, dict)) and db_field_name not in _changed_fields:  # Loop list / dict fields as they contain documents
                 # Determine the iterator to use
