--- conflicted
+++ resolved
@@ -2,7 +2,6 @@
 language: python
 services: mongodb
 python:
-    - "2.5"
     - "2.6"
     - "2.7"
     - "3.2"
@@ -12,16 +11,8 @@
   - PYMONGO=2.5
   - PYMONGO=2.4.2
 install:
-<<<<<<< HEAD
-    - if [[ $TRAVIS_PYTHON_VERSION == '2.'* ]]; then sudo apt-get install zlib1g zlib1g-dev; fi
-    - if [[ $TRAVIS_PYTHON_VERSION == '2.'* ]]; then sudo ln -s /usr/lib/i386-linux-gnu/libz.so /usr/lib/; fi
-    - if [[ $TRAVIS_PYTHON_VERSION == '2.'* ]]; then pip install PIL --use-mirrors ; true; fi
-    - if [[ $TRAVIS_PYTHON_VERSION == '2.'* ]]; then pip install PIL --use-mirrors ; true; fi
-    - if [[ $TRAVIS_PYTHON_VERSION == '2.5' ]]; then pip install simplejson --use-mirrors ; true; fi
-=======
     - if [[ $TRAVIS_PYTHON_VERSION == '2.'* ]]; then cp /usr/lib/*/libz.so $VIRTUAL_ENV/lib/; fi
     - if [[ $TRAVIS_PYTHON_VERSION == '2.'* ]]; then pip install pil --use-mirrors ; true; fi
->>>>>>> 836dc96f
     - if [[ $PYMONGO == 'dev' ]]; then pip install https://github.com/mongodb/mongo-python-driver/tarball/master; true; fi
     - if [[ $PYMONGO != 'dev' ]]; then pip install pymongo==$PYMONGO --use-mirrors; true; fi
     - python setup.py install
