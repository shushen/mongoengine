# http://travis-ci.org/#!/MongoEngine/mongoengine
language: python
services: mongodb
python:
    - "2.6"
    - "2.7"
    - "3.2"
    - "3.3"
    - "3.4"
<<<<<<< HEAD
=======
    - "pypy"
>>>>>>> bb1367cf
env:
  - PYMONGO=dev DJANGO=1.6.5
  - PYMONGO=dev DJANGO=1.5.8
  - PYMONGO=dev DJANGO=1.4.13
  - PYMONGO=2.5.2 DJANGO=1.6.5
  - PYMONGO=2.5.2 DJANGO=1.5.8
  - PYMONGO=2.5.2 DJANGO=1.4.13
  - PYMONGO=2.6.3 DJANGO=1.6.5
  - PYMONGO=2.6.3 DJANGO=1.5.8
  - PYMONGO=2.6.3 DJANGO=1.4.13
  - PYMONGO=2.7.1 DJANGO=1.6.5
  - PYMONGO=2.7.1 DJANGO=1.5.8
  - PYMONGO=2.7.1 DJANGO=1.4.13

matrix:
    fast_finish: true
    exclude:
        - python: "3.2"
          env: PYMONGO=dev DJANGO=1.4.13
        - python: "3.2"
          env: PYMONGO=2.5.2 DJANGO=1.4.13
        - python: "3.2"
          env: PYMONGO=2.6.3 DJANGO=1.4.13
        - python: "3.2"
          env: PYMONGO=2.7.1 DJANGO=1.4.13
        - python: "3.3"
          env: PYMONGO=dev DJANGO=1.4.13
        - python: "3.3"
          env: PYMONGO=2.5.2 DJANGO=1.4.13
        - python: "3.3"
          env: PYMONGO=2.6.3 DJANGO=1.4.13
        - python: "3.3"
          env: PYMONGO=2.7.1 DJANGO=1.4.13
        - python: "3.4"
          env: PYMONGO=dev DJANGO=1.4.13
        - python: "3.4"
          env: PYMONGO=2.5.2 DJANGO=1.4.13
        - python: "3.4"
          env: PYMONGO=2.6.3 DJANGO=1.4.13
        - python: "3.4"
          env: PYMONGO=2.7.1 DJANGO=1.4.13
install:
    - sudo apt-get install python-dev python3-dev libopenjpeg-dev zlib1g-dev libjpeg-turbo8-dev libtiff4-dev libjpeg8-dev libfreetype6-dev liblcms2-dev libwebp-dev tcl8.5-dev tk8.5-dev python-tk
    - if [[ $PYMONGO == 'dev' ]]; then pip install https://github.com/mongodb/mongo-python-driver/tarball/master; true; fi
    - if [[ $PYMONGO != 'dev' ]]; then pip install pymongo==$PYMONGO; true; fi
    - pip install Django==$DJANGO
    - pip install https://pypi.python.org/packages/source/p/python-dateutil/python-dateutil-2.1.tar.gz#md5=1534bb15cf311f07afaa3aacba1c028b
    - python setup.py install
script:
    - python setup.py test
    - if [[ $TRAVIS_PYTHON_VERSION == '3.'* ]]; then 2to3 . -w; fi;
    - python benchmark.py
notifications:
  irc: "irc.freenode.org#mongoengine"
branches:
  only:
    - master<|MERGE_RESOLUTION|>--- conflicted
+++ resolved
@@ -7,10 +7,7 @@
     - "3.2"
     - "3.3"
     - "3.4"
-<<<<<<< HEAD
-=======
     - "pypy"
->>>>>>> bb1367cf
 env:
   - PYMONGO=dev DJANGO=1.6.5
   - PYMONGO=dev DJANGO=1.5.8
